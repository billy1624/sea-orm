# GitHub Actions with Conditional Job Running Based on Commit Message
# 
# --------------------------------------------------------------------------------
# 
# Following jobs will always run
# 
#   - `clippy`
#   - `test`
#   - `examples`
# 
# Following jobs will be run when no keywords were found in commit message)
# 
#   - `compile-sqlite`
#   - `sqlite`
#   - `compile-mysql`
#   - `mysql`
#   - `mariadb`
#   - `compile-postgres`
#   - `postgres`
# 
# Following jobs will be run if keywords `[issues]` were found in commit message
# 
#   - Jobs that will always run
#   - `issues`
# 
# Following jobs will be run if keywords `[cli]` were found in commit message
# 
#   - Jobs that will always run
#   - `cli`
# 
# Following jobs will be run if keywords `[sqlite]` were found in commit message
# 
#   - Jobs that will always run
#   - `compile-sqlite`
#   - `sqlite`
# 
# Following jobs will be run if keywords `[mysql]` were found in commit message
# 
#   - Jobs that will always run
#   - `compile-mysql`
#   - `mysql`
#   - `mariadb`
# 
# Following jobs will be run if keywords `[postgres]` were found in commit message
# 
#   - Jobs that will always run
#   - `compile-postgres`
#   - `postgres`


name: tests

on:
  pull_request:
  push:
    branches:
      - master
      - 0.2.x

concurrency:
  group: ${{ github.workflow }}-${{ github.head_ref || github.run_id }}
  cancel-in-progress: true

env:
  CARGO_TERM_COLOR: always

jobs:

  init:
    name: Init
    runs-on: ubuntu-latest
    outputs:
      run-sqlite: ${{ contains(steps.git-log.outputs.message, '[sqlite]') }}
      run-mysql: ${{ contains(steps.git-log.outputs.message, '[mysql]') }}
      run-postgres: ${{ contains(steps.git-log.outputs.message, '[postgres]') }}
      run-cli: ${{ contains(steps.git-log.outputs.message, '[cli]') }}
      run-issues: ${{ contains(steps.git-log.outputs.message, '[issues]') }}
      run-partial: >-
        ${{
          contains(steps.git-log.outputs.message, '[sqlite]') ||
          contains(steps.git-log.outputs.message, '[mysql]') ||
          contains(steps.git-log.outputs.message, '[postgres]') ||
          contains(steps.git-log.outputs.message, '[cli]') ||
          contains(steps.git-log.outputs.message, '[issues]')
        }}
    steps:
      - uses: actions/checkout@v2
        with:
          fetch-depth: 0

      - id: git-log
        run: echo "::set-output name=message::$(git log --no-merges -1 --oneline)"

  clippy:
    name: Clippy
    runs-on: ubuntu-latest
    steps:
      - uses: actions/checkout@v2

      - uses: actions-rs/toolchain@v1
        with:
          profile: minimal
          toolchain: stable
          components: clippy
          override: true

      - name: Run clippy on `sea-orm` workspace
        uses: actions-rs/cargo@v1
        with:
          command: clippy
          args: >
            --all
            --
            -D warnings

      - name: Run clippy on `sea-orm-cli`
        uses: actions-rs/cargo@v1
        with:
          command: clippy
          args: >
            --manifest-path sea-orm-cli/Cargo.toml
            --
            -D warnings

      - name: Run clippy on `sea-orm-migration`
        uses: actions-rs/cargo@v1
        with:
          command: clippy
          args: >
            --manifest-path sea-orm-migration/Cargo.toml
            --
            -D warnings

      - name: Run clippy on `sea-orm-rocket`
        uses: actions-rs/cargo@v1
        with:
          command: clippy
          args: >
            --manifest-path sea-orm-rocket/Cargo.toml
            --
            -D warnings

  compile-sqlite:
    name: Compile SQLite
    needs: init
    if: >-
      ${{
        needs.init.outputs.run-partial == 'false' ||
        (needs.init.outputs.run-partial == 'true' && needs.init.outputs.run-sqlite == 'true')
      }}
<<<<<<< HEAD
    runs-on: ubuntu-22.04
=======
    runs-on: ubuntu-latest
>>>>>>> 87a9eb9d
    strategy:
      fail-fast: false
      matrix:
        runtime: [async-std]
        tls: [native-tls, rustls]
    steps:
      - uses: actions/checkout@v2

      - uses: actions-rs/toolchain@v1
        with:
          profile: minimal
          toolchain: stable
          override: true

      - uses: actions/cache@v3
        with:
          path: |
            ~/.cargo/registry
            ~/.cargo/git
            Cargo.lock
            target
          key: ${{ github.sha }}-${{ github.run_id }}-${{ runner.os }}-sqlite-${{ matrix.runtime }}-${{ matrix.tls }}

      - uses: actions-rs/cargo@v1
        with:
          command: test
          args: >
            --test '*'
            --features default,sqlx-sqlite,runtime-${{ matrix.runtime }}-${{ matrix.tls }}
            --no-run

  compile-mysql:
    name: Compile MySQL
    needs: init
    if: >-
      ${{
        needs.init.outputs.run-partial == 'false' ||
        (needs.init.outputs.run-partial == 'true' && needs.init.outputs.run-mysql == 'true')
      }}
    runs-on: ubuntu-latest
    strategy:
      fail-fast: false
      matrix:
        runtime: [actix]
        tls: [native-tls, rustls]
    steps:
      - uses: actions/checkout@v2

      - uses: actions-rs/toolchain@v1
        with:
          profile: minimal
          toolchain: stable
          override: true

      - uses: actions/cache@v3
        with:
          path: |
            ~/.cargo/registry
            ~/.cargo/git
            Cargo.lock
            target
          key: ${{ github.sha }}-${{ github.run_id }}-${{ runner.os }}-mysql-${{ matrix.runtime }}-${{ matrix.tls }}

      - uses: actions-rs/cargo@v1
        with:
          command: test
          args: >
            --test '*'
            --features default,sqlx-mysql,runtime-${{ matrix.runtime }}-${{ matrix.tls }}
            --no-run

  compile-postgres:
    name: Compile PostgreSQL
    needs: init
    if: >-
      ${{
        needs.init.outputs.run-partial == 'false' ||
        (needs.init.outputs.run-partial == 'true' && needs.init.outputs.run-postgres == 'true')
      }}
    runs-on: ubuntu-latest
    strategy:
      fail-fast: false
      matrix:
        runtime: [tokio]
        tls: [native-tls, rustls]
    steps:
      - uses: actions/checkout@v2

      - uses: actions-rs/toolchain@v1
        with:
          profile: minimal
          toolchain: stable
          override: true

      - uses: actions/cache@v3
        with:
          path: |
            ~/.cargo/registry
            ~/.cargo/git
            Cargo.lock
            target
          key: ${{ github.sha }}-${{ github.run_id }}-${{ runner.os }}-postgres-${{ matrix.runtime }}-${{ matrix.tls }}

      - uses: actions-rs/cargo@v1
        with:
          command: test
          args: >
            --test '*'
            --features default,sqlx-postgres,runtime-${{ matrix.runtime }}-${{ matrix.tls }}
            --no-run

  test:
    name: Unit Test
    runs-on: ubuntu-latest
    steps:
      - uses: actions/checkout@v2

      - uses: actions-rs/toolchain@v1
        with:
          profile: minimal
          toolchain: stable
          override: true

      - uses: actions-rs/cargo@v1
        with:
          command: test
          args: >
            --workspace

      - uses: actions-rs/cargo@v1
        with:
          command: test
          args: >
            --manifest-path sea-orm-rocket/Cargo.toml

      - uses: actions-rs/cargo@v1
        with:
          command: test
          args: >
            --manifest-path sea-orm-cli/Cargo.toml

  cli:
    name: CLI
    needs: init
    if: ${{ (needs.init.outputs.run-partial == 'true' && needs.init.outputs.run-cli == 'true') }}
<<<<<<< HEAD
    runs-on: ${{ matrix.os }}
    strategy:
      matrix:
        os: [ubuntu-22.04]
=======
    runs-on: ubuntu-latest
>>>>>>> 87a9eb9d
    steps:
      - uses: actions/checkout@v2

      - uses: actions-rs/toolchain@v1
        with:
          profile: minimal
          toolchain: stable
          override: true

      - uses: actions-rs/cargo@v1
        with:
          command: install
          args: >
            --path sea-orm-cli
            --debug

  examples-matrix:
    name: Examples Matrix
    runs-on: ubuntu-latest
    steps:
      - uses: actions/checkout@v2

      - id: set-matrix
        run: echo "::set-output name=path_matrix::$(find examples -type f -name 'Cargo.toml' -printf '%P\0' | jq -Rc '[  split("\u0000") | .[] | "examples/\(.)" ]')"
    outputs:
      path_matrix: ${{ steps.set-matrix.outputs.path_matrix }}

  examples:
    name: Examples
    runs-on: ubuntu-latest
    needs: examples-matrix
    strategy:
      fail-fast: false
      max-parallel: 12
      matrix:
        path: ${{ fromJson(needs.examples-matrix.outputs.path_matrix) }}
    steps:
      - uses: actions/checkout@v2

      - uses: actions-rs/toolchain@v1
        with:
          profile: minimal
          toolchain: stable
          override: true

      - uses: actions-rs/cargo@v1
        with:
          command: build
          args: >
            --manifest-path ${{ matrix.path }}

      - uses: actions-rs/cargo@v1
        with:
          command: test
          args: >
            --manifest-path ${{ matrix.path }}

  issues-matrix:
    name: Issues Matrix
    needs: init
    if: ${{ (needs.init.outputs.run-partial == 'true' && needs.init.outputs.run-issues == 'true') }}
    runs-on: ubuntu-latest
    steps:
      - uses: actions/checkout@v2

      - id: set-matrix
        run: echo "::set-output name=path_matrix::$(find issues -type f -name 'Cargo.toml' -printf '%P\0' | jq -Rc '[  split("\u0000") | .[] | "issues/\(.)" ]')"
    outputs:
      path_matrix: ${{ steps.set-matrix.outputs.path_matrix }}

  issues:
    name: Issues
    needs:
      - init
      - issues-matrix
    if: ${{ (needs.init.outputs.run-partial == 'true' && needs.init.outputs.run-issues == 'true') }}
    runs-on: ubuntu-latest
    strategy:
      fail-fast: false
      matrix:
        path: ${{ fromJson(needs.issues-matrix.outputs.path_matrix) }}
    steps:
      - uses: actions/checkout@v2

      - uses: actions-rs/toolchain@v1
        with:
          profile: minimal
          toolchain: stable
          override: true

      - uses: actions-rs/cargo@v1
        with:
          command: build
          args: >
            --manifest-path ${{ matrix.path }}

      - uses: actions-rs/cargo@v1
        with:
          command: test
          args: >
            --manifest-path ${{ matrix.path }}

  sqlite:
    name: SQLite
    needs:
      - init
      - compile-sqlite
    if: >-
      ${{
        needs.init.outputs.run-partial == 'false' ||
        (needs.init.outputs.run-partial == 'true' && needs.init.outputs.run-sqlite == 'true')
      }}
<<<<<<< HEAD
    runs-on: ubuntu-22.04
=======
    runs-on: ubuntu-latest
>>>>>>> 87a9eb9d
    env:
      DATABASE_URL: "sqlite::memory:"
    strategy:
      fail-fast: false
      matrix:
        runtime: [async-std]
        tls: [native-tls, rustls]
    steps:
      - uses: actions/checkout@v2

      - uses: actions-rs/toolchain@v1
        with:
          profile: minimal
          toolchain: stable
          override: true

      - uses: actions/cache@v3
        with:
          path: |
            ~/.cargo/registry
            ~/.cargo/git
            Cargo.lock
            target
          key: ${{ github.sha }}-${{ github.run_id }}-${{ runner.os }}-sqlite-${{ matrix.runtime }}-${{ matrix.tls }}

      - uses: actions-rs/cargo@v1
        with:
          command: test
          args: >
            --test '*'
            --features default,sqlx-sqlite,runtime-${{ matrix.runtime }}-${{ matrix.tls }}

      - uses: actions-rs/cargo@v1
        with:
          command: test
          args: >
            --manifest-path sea-orm-migration/Cargo.toml
            --test '*'
            --features sqlx-sqlite,runtime-${{ matrix.runtime }}-${{ matrix.tls }}

  mysql:
    name: MySQL
    needs:
      - init
      - compile-mysql
    if: >-
      ${{
        needs.init.outputs.run-partial == 'false' ||
        (needs.init.outputs.run-partial == 'true' && needs.init.outputs.run-mysql == 'true')
      }}
    runs-on: ubuntu-latest
    env:
      DATABASE_URL: "mysql://root:@localhost"
    strategy:
      fail-fast: false
      matrix:
        version: [8.0, 5.7]
        runtime: [actix]
        tls: [native-tls]
    services:
      mysql:
        image: mysql:${{ matrix.version }}
        env:
          MYSQL_HOST: 127.0.0.1
          MYSQL_DB: mysql
          MYSQL_USER: sea
          MYSQL_PASSWORD: sea
          MYSQL_ALLOW_EMPTY_PASSWORD: yes
          MYSQL_ROOT_PASSWORD:
        ports:
          - "3306:3306"
        options: >-
          --health-cmd="mysqladmin ping"
          --health-interval=10s
          --health-timeout=5s
          --health-retries=3
    steps:
      - uses: actions/checkout@v2

      - uses: actions-rs/toolchain@v1
        with:
          profile: minimal
          toolchain: stable
          override: true

      - uses: actions/cache@v3
        with:
          path: |
            ~/.cargo/registry
            ~/.cargo/git
            Cargo.lock
            target
          key: ${{ github.sha }}-${{ github.run_id }}-${{ runner.os }}-mysql-${{ matrix.runtime }}-${{ matrix.tls }}

      - uses: actions-rs/cargo@v1
        with:
          command: test
          args: >
            --test '*'
            --features default,sqlx-mysql,runtime-${{ matrix.runtime }}-${{ matrix.tls }}

      - uses: actions-rs/cargo@v1
        with:
          command: test
          args: >
            --manifest-path sea-orm-migration/Cargo.toml
            --test '*'
            --features sqlx-mysql,runtime-${{ matrix.runtime }}-${{ matrix.tls }}

  mariadb:
    name: MariaDB
    needs:
      - init
      - compile-mysql
    if: >-
      ${{
        needs.init.outputs.run-partial == 'false' ||
        (needs.init.outputs.run-partial == 'true' && needs.init.outputs.run-mysql == 'true')
      }}
    runs-on: ubuntu-latest
    env:
      DATABASE_URL: "mysql://root:@localhost"
    strategy:
      fail-fast: false
      matrix:
        version: [10.6]
        runtime: [actix]
        tls: [native-tls]
    services:
      mysql:
        image: mariadb:${{ matrix.version }}
        env:
          MYSQL_HOST: 127.0.0.1
          MYSQL_DB: mysql
          MYSQL_USER: sea
          MYSQL_PASSWORD: sea
          MYSQL_ALLOW_EMPTY_PASSWORD: yes
          MYSQL_ROOT_PASSWORD:
        ports:
          - "3306:3306"
        options: >-
          --health-cmd="mysqladmin ping"
          --health-interval=10s
          --health-timeout=5s
          --health-retries=3
    steps:
      - uses: actions/checkout@v2

      - uses: actions-rs/toolchain@v1
        with:
          profile: minimal
          toolchain: stable
          override: true

      - uses: actions/cache@v3
        with:
          path: |
            ~/.cargo/registry
            ~/.cargo/git
            Cargo.lock
            target
          key: ${{ github.sha }}-${{ github.run_id }}-${{ runner.os }}-mysql-${{ matrix.runtime }}-${{ matrix.tls }}

      - uses: actions-rs/cargo@v1
        with:
          command: test
          args: >
            --test '*'
            --features default,sqlx-mysql,runtime-${{ matrix.runtime }}-${{ matrix.tls }}

  postgres:
    name: Postgres
    needs:
      - init
      - compile-postgres
    if: >-
      ${{
        needs.init.outputs.run-partial == 'false' ||
        (needs.init.outputs.run-partial == 'true' && needs.init.outputs.run-postgres == 'true')
      }}
    runs-on: ubuntu-latest
    env:
      DATABASE_URL: "postgres://root:root@localhost"
    strategy:
      fail-fast: false
      matrix:
        version: [14.4]
        runtime: [tokio]
        tls: [native-tls]
    services:
      postgres:
        image: postgres:${{ matrix.version }}
        env:
          POSTGRES_HOST: 127.0.0.1
          POSTGRES_USER: root
          POSTGRES_PASSWORD: root
        ports:
          - "5432:5432"
        options: >-
          --health-cmd pg_isready
          --health-interval 10s
          --health-timeout 5s
          --health-retries 5
    steps:
      - uses: actions/checkout@v2

      - uses: actions-rs/toolchain@v1
        with:
          profile: minimal
          toolchain: stable
          override: true

      - uses: actions/cache@v3
        with:
          path: |
            ~/.cargo/registry
            ~/.cargo/git
            Cargo.lock
            target
          key: ${{ github.sha }}-${{ github.run_id }}-${{ runner.os }}-postgres-${{ matrix.runtime }}-${{ matrix.tls }}

      - uses: actions-rs/cargo@v1
        with:
          command: test
          args: >
            --test '*'
            --features default,sqlx-postgres,runtime-${{ matrix.runtime }}-${{ matrix.tls }}

      - uses: actions-rs/cargo@v1
        with:
          command: test
          args: >
            --manifest-path sea-orm-migration/Cargo.toml
            --test '*'
            --features sqlx-postgres,runtime-${{ matrix.runtime }}-${{ matrix.tls }}<|MERGE_RESOLUTION|>--- conflicted
+++ resolved
@@ -148,11 +148,7 @@
         needs.init.outputs.run-partial == 'false' ||
         (needs.init.outputs.run-partial == 'true' && needs.init.outputs.run-sqlite == 'true')
       }}
-<<<<<<< HEAD
     runs-on: ubuntu-22.04
-=======
-    runs-on: ubuntu-latest
->>>>>>> 87a9eb9d
     strategy:
       fail-fast: false
       matrix:
@@ -298,14 +294,10 @@
     name: CLI
     needs: init
     if: ${{ (needs.init.outputs.run-partial == 'true' && needs.init.outputs.run-cli == 'true') }}
-<<<<<<< HEAD
     runs-on: ${{ matrix.os }}
     strategy:
       matrix:
         os: [ubuntu-22.04]
-=======
-    runs-on: ubuntu-latest
->>>>>>> 87a9eb9d
     steps:
       - uses: actions/checkout@v2
 
@@ -418,11 +410,7 @@
         needs.init.outputs.run-partial == 'false' ||
         (needs.init.outputs.run-partial == 'true' && needs.init.outputs.run-sqlite == 'true')
       }}
-<<<<<<< HEAD
     runs-on: ubuntu-22.04
-=======
-    runs-on: ubuntu-latest
->>>>>>> 87a9eb9d
     env:
       DATABASE_URL: "sqlite::memory:"
     strategy:
