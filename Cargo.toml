--- conflicted
+++ resolved
@@ -42,9 +42,9 @@
 futures = { version = "^0.3" }
 futures-util = { version = "^0.3" }
 rust_decimal = { version = "^1", optional = true }
-# sea-query = { version = "^0.12" }
+sea-query = { version = "^0.12" }
 # sea-query = { path = "../sea-query" }
-sea-query = { version = "^0.12", git = "https://github.com/samsamai/sea-query.git", branch = "ss/uuid" }
+# sea-query = { version = "^0.12", git = "https://github.com/samsamai/sea-query.git", branch = "ss/uuid" }
 sea-orm-macros = { path = "sea-orm-macros", optional = true }
 sea-orm-codegen = { path = "sea-orm-codegen", optional = true }
 serde = { version = "^1.0", features = ["derive"] }
@@ -59,28 +59,17 @@
 uuid = { version = "0.8", features = ["serde", "v4"], optional = true }
 
 [dev-dependencies]
-<<<<<<< HEAD
 async-std = { version = "^1.9", features = ["attributes"] }
-maplit = { version = "^1" }
-rust_decimal_macros = { version = "^1" }
-
-sea-orm = { path = ".", features = [
-    "sqlx-postgres",
-    "sqlx-mysql",
-    "sqlx-sqlite",
-    "sqlx-json",
-    "sqlx-chrono",
-    "sqlx-decimal",
-    "runtime-async-std-native-tls",
-] }
-=======
-async-std = { version = "^1.9", features = [ "attributes" ] }
 tokio = { version = "^1.6", features = ["full"] }
 actix-rt = { version = "2.2.0" }
 maplit = { version = "^1" }
 rust_decimal_macros = { version = "^1" }
-sea-orm = { path = ".", features = ["sqlx-json", "sqlx-chrono", "sqlx-decimal", "debug-print"] }
->>>>>>> 1cdbcced
+sea-orm = { path = ".", features = [
+    "sqlx-json",
+    "sqlx-chrono",
+    "sqlx-decimal",
+    "debug-print",
+] }
 
 [features]
 debug-print = []
@@ -92,11 +81,14 @@
     "with-rust_decimal",
     "mock",
     "with-uuid",
+    "sqlx-postgres",
+    "sqlx-mysql",
+    "sqlx-sqlite",
+
 ]
 macros = ["sea-orm-macros"]
 codegen = ["sea-orm-codegen"]
 mock = []
-<<<<<<< HEAD
 with-json = ["serde_json", "sea-query/with-json"]
 with-chrono = ["chrono", "sea-query/with-chrono"]
 with-rust_decimal = ["rust_decimal", "sea-query/with-rust_decimal"]
@@ -113,32 +105,21 @@
 sqlx-mysql = ["sqlx-dep", "sea-query/sqlx-mysql", "sqlx/mysql"]
 sqlx-postgres = ["sqlx-dep", "sea-query/sqlx-postgres", "sqlx/postgres"]
 sqlx-sqlite = ["sqlx-dep", "sea-query/sqlx-sqlite", "sqlx/sqlite"]
-runtime-actix-native-tls = ["sqlx/runtime-actix-native-tls"]
-runtime-async-std-native-tls = ["sqlx/runtime-async-std-native-tls"]
-runtime-tokio-native-tls = ["sqlx/runtime-tokio-native-tls"]
-runtime-actix-rustls = ["sqlx/runtime-actix-rustls"]
-runtime-async-std-rustls = ["sqlx/runtime-async-std-rustls"]
-runtime-tokio-rustls = ["sqlx/runtime-tokio-rustls"]
-=======
-with-json = [ "serde_json", "sea-query/with-json" ]
-with-chrono = [ "chrono", "sea-query/with-chrono" ]
-with-rust_decimal = [ "rust_decimal", "sea-query/with-rust_decimal" ]
-sqlx-dep = [ "sqlx" ]
-sqlx-json = [ "sqlx/json", "with-json" ]
-sqlx-chrono = [ "sqlx/chrono", "with-chrono" ]
-sqlx-decimal = [ "sqlx/decimal", "with-rust_decimal" ]
-sqlx-mysql = [ "sqlx-dep", "sea-query/sqlx-mysql", "sqlx/mysql" ]
-sqlx-postgres = [ "sqlx-dep", "sea-query/sqlx-postgres", "sqlx/postgres" ]
-sqlx-sqlite = [ "sqlx-dep", "sea-query/sqlx-sqlite", "sqlx/sqlite" ]
 runtime-async-std = []
-runtime-async-std-native-tls = [ "sqlx/runtime-async-std-native-tls", "runtime-async-std" ]
-runtime-async-std-rustls = [ "sqlx/runtime-async-std-rustls", "runtime-async-std" ]
+runtime-async-std-native-tls = [
+    "sqlx/runtime-async-std-native-tls",
+    "runtime-async-std",
+]
+runtime-async-std-rustls = [
+    "sqlx/runtime-async-std-rustls",
+    "runtime-async-std",
+]
 runtime-actix = []
-runtime-actix-native-tls = [ "sqlx/runtime-actix-native-tls", "runtime-actix" ]
-runtime-actix-rustls = [ "sqlx/runtime-actix-rustls", "runtime-actix" ]
+runtime-actix-native-tls = ["sqlx/runtime-actix-native-tls", "runtime-actix"]
+runtime-actix-rustls = ["sqlx/runtime-actix-rustls", "runtime-actix"]
 runtime-tokio = []
-runtime-tokio-native-tls = [ "sqlx/runtime-tokio-native-tls", "runtime-tokio" ]
-runtime-tokio-rustls = [ "sqlx/runtime-tokio-rustls", "runtime-tokio" ]
+runtime-tokio-native-tls = ["sqlx/runtime-tokio-native-tls", "runtime-tokio"]
+runtime-tokio-rustls = ["sqlx/runtime-tokio-rustls", "runtime-tokio"]
 
 [[test]]
 name = "sqlite-basic"
@@ -146,12 +127,6 @@
 required-features = ["sqlx-sqlite"]
 
 [[test]]
-name = "sqlite"
-path = "tests/bakery_chain_tests.rs"
-required-features = ["sqlx-sqlite"]
-
-[[test]]
 name = "postgres"
 path = "tests/pg_tests.rs"
-required-features = ["sqlx-postgres"]
->>>>>>> 1cdbcced
+required-features = ["sqlx-postgres"]