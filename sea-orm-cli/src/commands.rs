--- conflicted
+++ resolved
@@ -26,11 +26,8 @@
             database_schema,
             database_url,
             with_serde,
-<<<<<<< HEAD
+            date_time_crate,
             skip_primary_key_deserialization,
-=======
-            date_time_crate,
->>>>>>> 3eee6aa6
         } => {
             if verbose {
                 let _ = tracing_subscriber::fmt()
@@ -170,21 +167,14 @@
                 _ => unimplemented!("{} is not supported", url.scheme()),
             };
 
-<<<<<<< HEAD
-            let output = EntityTransformer::transform(table_stmts)?.generate(
-                expanded_format,
-                WithSerde::from_str(&with_serde).unwrap(),
-                skip_primary_key_deserialization,
-            );
-=======
             let writer_context = EntityWriterContext::new(
                 expanded_format,
                 WithSerde::from_str(&with_serde).unwrap(),
                 date_time_crate.into(),
                 schema_name,
+                skip_primary_key_deserialization,
             );
             let output = EntityTransformer::transform(table_stmts)?.generate(&writer_context);
->>>>>>> 3eee6aa6
 
             let dir = Path::new(&output_dir);
             fs::create_dir_all(dir)?;
